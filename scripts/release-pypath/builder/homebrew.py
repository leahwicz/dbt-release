from dataclasses import dataclass, replace
from pathlib import Path
from typing import List, Iterator, Tuple
from urllib.error import HTTPError
from urllib.request import urlopen
import abc
import hashlib
import json
import os
import pickle
import tarfile
import textwrap
import time


from .cmd import collect_output, stream_output
from .common import (
    PackageType,
    Version,
    EnvironmentInformation,
    ReleaseFile,
    PytestRunner,
)
from .git import HomebrewRepository
from .virtualenvs import DBTPackageEnv


@dataclass
class HomebrewDependency:
    name: str
    url: str
    sha256: str
    version: str

    def render(self, indent: int = 2) -> str:
        result = textwrap.dedent(
            f"""\
            resource "{self.name}" do # {self.name}=={self.version}
              url "{self.url}"
              sha256 "{self.sha256}"
            end
        """
        )
        return textwrap.indent(result, " " * indent)

    def __str__(self) -> str:
        return self.render(indent=0)


@dataclass
class HomebrewTemplate:
    dbt_package: HomebrewDependency
    dbt_dependencies: List[HomebrewDependency]
    ext_dependencies: List[HomebrewDependency]

    def verify_versions(self, version: str):
        for pkg in [self.dbt_package] + self.dbt_dependencies:
            if pkg.version != str(version):
                raise ValueError(
                    f"Found an invalid {pkg.name}=={pkg.version}, "
                    f"expected {pkg.name}=={version}"
                )

    @classmethod
    def from_dependencies(
        cls, packages: Iterator[HomebrewDependency], version: str
    ) -> "HomebrewTemplate":
        dbt_dependencies = []
        ext_dependencies = []
        dbt_package = None
        for pkg in packages:
            if pkg.name == "dbt":
                dbt_package = pkg
            # we can assume that anything starting with dbt- in a fresh
            # venv is a dbt package, I hope
            elif pkg.name.startswith("dbt-"):
                dbt_dependencies.append(pkg)
            else:
                ext_dependencies.append(pkg)
        if dbt_package is None:
            raise RuntimeError('never found dbt in "pip freeze -l" output')
        template = cls(
            dbt_package=dbt_package,
            ext_dependencies=ext_dependencies,
            dbt_dependencies=dbt_dependencies,
        )
        template.verify_versions(version)
        return template

    def to_formula(self, version: Version, versioned: bool = True):
        fmt = self._dbt_homebrew_formula_fmt()

        if versioned:
            formula_name = version.homebrew_class_name()
        else:
            formula_name = "Dbt"

        dependencies = self.dbt_dependencies + self.ext_dependencies
        dependencies_str = "\n".join(d.render() for d in dependencies)

        return fmt.format(
            formula_name=formula_name,
            version=version,
            url_data=self.dbt_package.url,
            hash_data=self.dbt_package.sha256,
            dependencies=dependencies_str,
        )

    @staticmethod
    def _dbt_homebrew_formula_fmt() -> str:
        return textwrap.dedent(
            """\
            class {formula_name} < Formula
              include Language::Python::Virtualenv

              desc "Data build tool"
              homepage "https://github.com/fishtown-analytics/dbt"
              url "{url_data}"
              sha256 "{hash_data}"
              revision 1

              bottle do
                root_url "http://bottles.getdbt.com"
                # bottle hashes + versions go here
              end

              depends_on "libffi"
              depends_on "openssl@1.1"
              depends_on "postgresql"
              depends_on "python@3.8"

            {dependencies}
              def install
<<<<<<< HEAD
                virtualenv_install_with_resources using: "python3"
=======
                venv = virtualenv_create(libexec, "python3")

                resources.each do |r|
                  # workaround for install snowflake-connector-python
                  # package w/o build-system deps (e.g. pyarrow)
                  if r.name == "snowflake-connector-python"
                    r.stage do
                      venv.instance_variable_get(:@formula).system venv.instance_variable_get(:@venv_root)/"bin/pip", "install",
                        "-v", "--no-deps", "--no-binary", ":all:", "--ignore-installed", "--no-use-pep517", Pathname.pwd
                    end
                  else
                    venv.pip_install r
                  end
                end

                venv.pip_install_and_link buildpath

>>>>>>> ef5c865d
                bin.install_symlink "#{{libexec}}/bin/dbt" => "dbt"
              end

              test do
                (testpath/"dbt_project.yml").write(
                  "{{name: 'test', version: '0.0.1', config-version: 2, profile: 'default'}}",
                )
                (testpath/".dbt/profiles.yml").write(
                  "{{default: {{outputs: {{default: {{type: 'postgres',
                  threads: 1, host: 'localhost', port: 5432, user: 'root',
                  pass: 'password', dbname: 'test', schema: 'test'}}}},
                  target: 'default'}}}}",
                )
                (testpath/"models/test.sql").write("select * from test")
                system "#{{bin}}/dbt", "test"
              end
            end
            """
        )

    def store_artifacts(self, env: EnvironmentInformation) -> None:
        with open(env.homebrew_template_pickle, "wb") as fp:
            pickle.dump(self, fp)

    @classmethod
    def from_artifacts(cls, env: EnvironmentInformation) -> "HomebrewTemplate":
        with open(env.homebrew_template_pickle, "rb") as fp:
            template = pickle.load(fp)
        return template


# we have two builders: The local builder files with `file://` URLs pointing to
# the dists, and updates the hash. The Pypi builder updates that


class BaseHomebrewBuilder(metaclass=abc.ABCMeta):
    def __init__(self, version: Version, env_path: Path, homebrew_path: Path):
        self.version = version
        self.env_path = env_path
        self.homebrew_path = homebrew_path

    @property
    def versioned_formula_path(self) -> Path:
        return self.homebrew_path / "Formula" / self.version.homebrew_filename()

    @property
    def default_formula_path(self) -> Path:
        return self.homebrew_path / "Formula/dbt.rb"

    def get_pypi_info(self, pkg: str, version: str) -> Tuple[str, str]:
        url = f"https://pypi.org/pypi/{pkg}/{version}/json"
        try:
            fp = urlopen(url)
        except Exception as exc:
            print(f"Could not get pypi info for url {url}: {exc}")
            raise
        try:
            data = json.load(fp)
        finally:
            fp.close()
        assert "urls" in data
        for pkginfo in data["urls"]:
            assert "packagetype" in pkginfo
            if pkginfo["packagetype"] == "sdist":
                assert "url" in pkginfo
                assert "digests" in pkginfo
                assert "sha256" in pkginfo["digests"]
                url = pkginfo["url"]
                sha256 = pkginfo["digests"]["sha256"]
                return url, sha256
        raise ValueError(f"Never got a valid sdist for {pkg}=={version}")

    def wait_for_pypi_info(self, pkg: str, version: str) -> Tuple[str, str]:
        # get info from pypi, retrying a few times on 404s and sleeping.
        # Once you upload a package to pypi, it will likely 404 for a
        # non-deterministic amount of time
        attempts = 5
        sleeptime = 30
        while attempts:
            attempts -= 1
            try:
                return self.get_pypi_info(pkg=pkg, version=version)
            except HTTPError as exc:
                if exc.code == 404 and attempts:
                    print(f"retrying failed query, {attempts} attempts remaining")
                    time.sleep(sleeptime)
                    continue
                else:
                    raise

    def get_pip_versions(self, env_path: Path) -> Iterator[Tuple[str, str]]:
        pip = env_path / "bin/pip"
        cmd = [pip, "freeze", "-l"]
        raw = collect_output(cmd).split("\n")
        for line in raw:
            if not line:
                continue
            parts = line.split("==")
            if len(parts) != 2:
                raise ValueError(f"Could not parse pip freeze output line: {line}")
            name, version = parts
            yield name, version

    def create_versioned_formula_file(self, template: HomebrewTemplate):
        formula_contents = template.to_formula(self.version, versioned=True)
        if self.versioned_formula_path.exists():
            print("Homebrew formula path already exists, overwriting")
        self.versioned_formula_path.write_text(formula_contents)

    def create_default_formula_file(self, template: HomebrewTemplate):
        formula_contents = template.to_formula(self.version, versioned=False)
        self.default_formula_path.write_text(formula_contents)

    @staticmethod
    def uninstall_reinstall_basics(formula_path: Path, audit: bool = True):
        path = os.path.normpath(formula_path)
        stream_output(["brew", "uninstall", "--force", path])
        versions = []
        for line in collect_output(["brew", "list", "--formula"]).split("\n"):
            line = line.strip()
            if line.startswith("dbt@") or line == "dbt":
                versions.append(line)
        if versions:
            stream_output(["brew", "unlink"] + versions)
        stream_output(["brew", "install", path])
        stream_output(["brew", "test", path])
        if audit:
            stream_output(["brew", "audit", "--strict", path])

    def _get_env_python_path(self) -> Path:
        magic = "python path: "
        output = collect_output(["dbt", "debug"])
        for line in output.split("\n"):
            if line.startswith(magic):
                return Path(line[len(magic) :])
        raise ValueError(f'Never found "{magic}" in output:\n{output}')

    @abc.abstractmethod
    def get_packages(self) -> Iterator[HomebrewDependency]:
        pass


def _tgz_to_name(path: Path) -> str:
    with tarfile.open(path) as archive:
        names = [n for n in archive.getnames() if n.split("/")[-1] == "PKG-INFO"]
        names.sort(key=lambda n: n.count("/"))
        for name in names:
            lines = archive.extractfile(name).read().split(b"\n")
            for line in lines:
                try:
                    linestr = line.decode("utf-8")
                except:  # noqa
                    continue  # probably invalid utf-8, whatever
                parts = linestr.split(": ", 1)
                if len(parts) == 2:
                    if parts[0] == "Name":
                        return parts[1]
    raise ValueError(f"Never found a package name for {path}")


class HomebrewLocalBuilder(BaseHomebrewBuilder):
    def __init__(
        self,
        version: Version,
        env_path: Path,
        homebrew_path: Path,
        dbt_path: Path,
        package_dir: Path,
    ) -> None:
        super().__init__(
            version=version, env_path=env_path, homebrew_path=homebrew_path
        )
        self.dbt_path = dbt_path
        self.package_dir = package_dir

    def make_venv(self, path: Path):
        # homebrew can't gracefully handle wheels
        env = DBTPackageEnv(package_dir=self.package_dir, ext=PackageType.Sdist)
        env.create(path)

    def get_template(self) -> HomebrewTemplate:
        self.make_venv(self.env_path)
        print("done setting up virtualenv")
        packages = self.get_packages()
        return HomebrewTemplate.from_dependencies(packages, str(self.version))

    @staticmethod
    def _sha256_at_path(path: Path) -> str:
        value = hashlib.sha256()
        value.update(path.read_bytes())
        return value.hexdigest()

    def get_packages(self) -> Iterator[HomebrewDependency]:
        dbt_tgzs = {_tgz_to_name(w): w for w in self.package_dir.glob("*.tar.gz")}

        for name, version in self.get_pip_versions(self.env_path):
            if name in dbt_tgzs:
                path = dbt_tgzs[name].absolute()
                url = f"file://{path}"
                sha256 = self._sha256_at_path(path)
            else:
                url, sha256 = self.get_pypi_info(name, version)
            dep = HomebrewDependency(name=name, url=url, sha256=sha256, version=version)
            yield dep

    def run_tests(self, formula_path: Path, audit: bool = True):
        self.uninstall_reinstall_basics(formula_path=formula_path, audit=audit)
        python_bin = self._get_env_python_path()
        dev_requirements = self.dbt_path / "dev_requirements.txt"
        stream_output([python_bin, "-m", "pip", "install", "-r", dev_requirements])
        env_path = python_bin.parent.parent
        runner = PytestRunner(env_path, self.dbt_path)
        # no postgres - it's too much work to set it up locally on macs and
        # this is just a very basic smoke test
        for name in ["bigquery", "redshift", "snowflake"]:
            runner.test(name)

    def test(self, template):
        self.create_versioned_formula_file(template)
        self.run_tests(self.versioned_formula_path)

    @classmethod
    def from_env_info(cls, env: EnvironmentInformation) -> "HomebrewLocalBuilder":
        release = ReleaseFile.from_artifacts(env)
        return cls(
            version=release.version,
            env_path=env.homebrew_test_venv,
            homebrew_path=env.homebrew_checkout_path,
            package_dir=env.dist_dir,
            dbt_path=env.dbt_dir,
        )


class HomebrewPypiBuilder(BaseHomebrewBuilder):
    def __init__(
        self,
        version: Version,
        env_path: Path,
        homebrew_path: Path,
        dbt_path: Path,
        set_default: bool,
    ) -> None:
        super().__init__(
            version=version, env_path=env_path, homebrew_path=homebrew_path
        )
        self.dbt_path = dbt_path
        self.set_default = set_default

    def get_packages(self) -> Iterator[HomebrewDependency]:
        for name, version in self.get_pip_versions(self.env_path):
            url, sha256 = self.get_pypi_info(name, version)
            dep = HomebrewDependency(name=name, url=url, sha256=sha256, version=version)
            yield dep

    @classmethod
    def from_env_info(cls, env: EnvironmentInformation) -> "HomebrewPypiBuilder":
        release = ReleaseFile.from_artifacts(env)
        return cls(
            version=release.version,
            env_path=env.homebrew_release_venv,
            homebrew_path=env.homebrew_checkout_path,
            dbt_path=env.dbt_dir,
            set_default=release.is_default_version,
        )

    def commit_versioned_formula(self):
        # add a commit for the new formula
        stream_output(
            ["git", "add", self.versioned_formula_path], cwd=self.homebrew_path
        )
        stream_output(
            ["git", "commit", "-m", f"add dbt@{self.version}"], cwd=self.homebrew_path
        )

    def commit_default_formula(self):
        stream_output(["git", "add", self.default_formula_path], cwd=self.homebrew_path)
        stream_output(
            ["git", "commit", "-m", f"upgrade dbt to {self.version}"],
            cwd=self.homebrew_path,
        )

    def _replaced_dep(self, dep: HomebrewDependency) -> HomebrewDependency:
        url, sha256 = self.wait_for_pypi_info(dep.name, dep.version)
        if sha256 != dep.sha256:
            # this should maybe be an error!
            print(
                "WARNING: Unexpected sha256.\n"
                "{dep.url} had sha256sum of {dep.sha256}, but\n"
                "{url} has sha256sum of {sha256}"
            )
        return replace(dep, url=url, sha256=sha256)

    def add_dbt_template(self, template: HomebrewTemplate) -> HomebrewTemplate:
        dbt_package = self._replaced_dep(template.dbt_package)
        dbt_dependencies = [
            self._replaced_dep(dep) for dep in template.dbt_dependencies
        ]
        return replace(
            template, dbt_package=dbt_package, dbt_dependencies=dbt_dependencies
        )

    def build_and_test(self, template: HomebrewTemplate):
        template = self.add_dbt_template(template)
        self.create_versioned_formula_file(template)
        self.uninstall_reinstall_basics(
            formula_path=self.default_formula_path, audit=False
        )
        self.commit_versioned_formula()

        if self.set_default:
            self.create_default_formula_file(template)
            self.uninstall_reinstall_basics(
                formula_path=self.default_formula_path, audit=False
            )
            self.commit_default_formula()


def homebrew_test(args=None):
    """Given the produced wheels, build a test homebrew formula and install it
    locally, running some tests.
    """
    env = EnvironmentInformation()
    repository = HomebrewRepository(env.homebrew_checkout_path)
    repository.clone()

    builder = HomebrewLocalBuilder.from_env_info(env=env)
    template = builder.get_template()
    template.store_artifacts(env=env)
    builder.test(template)


def homebrew_upload(args=None):
    env = EnvironmentInformation()
    repository = HomebrewRepository(env.homebrew_checkout_path)
    repository.clone()

    builder = HomebrewPypiBuilder.from_env_info(env=env)
    template = HomebrewTemplate.from_artifacts(env=env)
    builder.build_and_test(template=template)

    # push!
    repository.push_updates()


def add_homebrew_parsers(subparsers):
    homebrew_sub = subparsers.add_parser("homebrew", help="Homebrew operations")
    homebrew_subs = homebrew_sub.add_subparsers(title="Available sub-commands")

    homebrew_test_sub = homebrew_subs.add_parser(
        "test", help="Test the homebrew package"
    )
    homebrew_test_sub.set_defaults(func=homebrew_test)

    homebrew_upload_sub = homebrew_subs.add_parser(
        "upload", help="Upload the homebrew package"
    )
    homebrew_upload_sub.set_defaults(func=homebrew_upload)<|MERGE_RESOLUTION|>--- conflicted
+++ resolved
@@ -131,27 +131,7 @@
 
             {dependencies}
               def install
-<<<<<<< HEAD
                 virtualenv_install_with_resources using: "python3"
-=======
-                venv = virtualenv_create(libexec, "python3")
-
-                resources.each do |r|
-                  # workaround for install snowflake-connector-python
-                  # package w/o build-system deps (e.g. pyarrow)
-                  if r.name == "snowflake-connector-python"
-                    r.stage do
-                      venv.instance_variable_get(:@formula).system venv.instance_variable_get(:@venv_root)/"bin/pip", "install",
-                        "-v", "--no-deps", "--no-binary", ":all:", "--ignore-installed", "--no-use-pep517", Pathname.pwd
-                    end
-                  else
-                    venv.pip_install r
-                  end
-                end
-
-                venv.pip_install_and_link buildpath
-
->>>>>>> ef5c865d
                 bin.install_symlink "#{{libexec}}/bin/dbt" => "dbt"
               end
 
